//! Structures for `check` requests and responses.

use crate::error::Error;
#[cfg(feature = "cli")]
use clap::Parser;
#[cfg(feature = "lazy_static")]
use lazy_static::lazy_static;
#[cfg(feature = "regex")]
use regex::Regex;
use serde::{Deserialize, Serialize};

/// Requests

/// Check if `v` is a valid language code.
///
/// A valid language code is usually
/// - a two character string matching pattern
///   `[a-z]{2}
/// - a five character string matching pattern
///   `[a-z]{2}-[A-Z]{2}
/// - or some more complex ascii string (see below)
///
/// Language code is case insensitive.
///
/// Therefore, a valid language code must match the following:
///
/// - `[a-zA-Z]{2,3}(-[a-zA-Z]{2}(-[a-zA-Z]+)*)?`
///
/// or
///
/// - "auto"
///
/// > Note: a valid language code does not mean that it exists.
///
/// # Examples
///
/// ```
/// # use languagetool_rust::check::is_language_code;
/// assert!(is_language_code("en").is_ok());
///
/// assert!(is_language_code("en-US").is_ok());
///
/// assert!(is_language_code("en-us").is_ok());
///
/// assert!(is_language_code("ca-ES-valencia").is_ok());
///
/// assert!(is_language_code("abcd").is_err());
///
/// assert!(is_language_code("en_US").is_err());
///
/// assert!(is_language_code("fr-french").is_err());
///
/// assert!(is_language_code("some random text").is_err());
/// ```
#[cfg(all(feature = "lazy_static", feature = "regex"))]
pub fn is_language_code(v: &str) -> crate::error::Result<()> {
    lazy_static! {
        static ref RE: Regex = Regex::new("^[a-zA-Z]{2,3}(-[a-zA-Z]{2}(-[a-zA-Z]+)*)?$").unwrap();
    }

    if v == "auto" || RE.is_match(v) {
        Ok(())
    } else {
        Err(Error::InvalidValue {
            body: format!(
                "The value should be `auto` or match regex pattern: {}",
                RE.as_str()
            ),
        })
    }
}

#[derive(Clone, Debug, Deserialize, PartialEq, Eq, Serialize)]
#[non_exhaustive]
/// A portion of text to be checked.
pub struct DataAnnotation {
    #[serde(skip_serializing_if = "Option::is_none")]
    /// If set, the markup will be interpreted as this
    pub interpret_as: Option<String>,
    /// Text that should be treated as markup
    #[serde(skip_serializing_if = "Option::is_none")]
    pub markup: Option<String>,
    /// Text that should be treated as normal text
    #[serde(skip_serializing_if = "Option::is_none")]
    pub text: Option<String>,
}

impl Default for DataAnnotation {
    fn default() -> Self {
        Self {
            interpret_as: None,
            markup: None,
            text: Some(String::new()),
        }
    }
}

impl DataAnnotation {
    #[inline]
    /// Instantiate a new `DataAnnotation` with text only
    pub fn new_text(text: String) -> Self {
        Self {
            interpret_as: None,
            markup: None,
            text: Some(text),
        }
    }

    #[inline]
    /// Instantiate a new `DataAnnotation` with markup only
    pub fn new_markup(markup: String) -> Self {
        Self {
            interpret_as: None,
            markup: Some(markup),
            text: None,
        }
    }

    #[inline]
    /// Instantiate a new `DataAnnotation` with markup and its interpretation
    pub fn new_interpreted_markup(markup: String, interpret_as: String) -> Self {
        Self {
            interpret_as: Some(interpret_as),
            markup: Some(markup),
            text: None,
        }
    }
}


#[cfg(test)]
mod data_annotation_tests {

    use crate::check::DataAnnotation;

    #[test]
    fn test_text() {
        let da = DataAnnotation::new_text("Hello".to_string());

        assert_eq!(da.text.unwrap(), "Hello".to_string());
        assert!(da.markup.is_none());
        assert!(da.interpret_as.is_none());
    }

    #[test]
    fn test_markup() {
        let da = DataAnnotation::new_markup("<a>Hello</a>`".to_string());

        assert!(da.text.is_none());
        assert_eq!(da.markup.unwrap(), "<a>Hello</a>".to_string());
        assert!(da.interpret_as.is_none());
    }

    #[test]
    fn test_interpreted_markup() {
        let da = DataAnnotation::new_interpreted_markup("<a>Hello</a>`".to_string(), "Hello".to_string());

        assert!(da.text.is_none());
        assert_eq!(da.markup.unwrap(), "<a>Hello</a>".to_string());
        assert_eq!(da.interpret_as.unwrap(), "Hello".to_string());
    }
}

#[derive(Clone, Debug, Default, Deserialize, PartialEq)]
#[non_exhaustive]
/// Alternative text to be checked.
pub struct Data {
    /// Vector of markup text, see [DataAnnotation]
    pub annotation: Vec<DataAnnotation>,
}

impl<T: Into<DataAnnotation>> FromIterator<T> for Data {
    fn from_iter<I: IntoIterator<Item = T>>(iter: I) -> Self {
        let annotation = iter.into_iter().map(std::convert::Into::into).collect();
        Data { annotation }
    }
}

impl Serialize for Data {
    fn serialize<S>(&self, serializer: S) -> Result<S::Ok, S::Error>
    where
        S: serde::Serializer,
    {
        let mut map = std::collections::HashMap::new();
        map.insert("annotation", &self.annotation);

        serializer.serialize_str(&serde_json::to_string(&map).unwrap())
    }
}

#[cfg(feature = "cli")]
impl std::str::FromStr for Data {
    type Err = clap::Error;

    fn from_str(s: &str) -> Result<Self, Self::Err> {
        serde_json::from_str(s)
            .map_err(|e| clap::Command::new("").error(clap::ErrorKind::InvalidValue, e.to_string()))
    }
}

#[derive(Clone, Deserialize, Debug, PartialEq, Eq, Serialize)]
#[serde(rename_all = "lowercase")]
#[non_exhaustive]
/// Possible levels for additional rules.
///
/// Currently, `Level::Picky` adds additional rules
/// with respect to `Level::Default`
pub enum Level {
    /// Default level
    Default,
    /// Picky level
    Picky,
}

impl Default for Level {
    fn default() -> Self {
        Level::Default
    }
}

impl Level {
    /// Return `true` if current level is the default one.
    ///
    /// # Examples
    ///
    /// ```
    /// # use languagetool_rust::check::Level;
    ///
    /// let level: Level = Default::default();
    ///
    /// assert!(level.is_default());
    /// ```
    pub fn is_default(&self) -> bool {
        *self == Level::default()
    }
}

#[cfg(feature = "cli")]
impl std::str::FromStr for Level {
    type Err = clap::Error;

    fn from_str(s: &str) -> Result<Self, Self::Err> {
        match &s.to_lowercase()[..] {
            "default" => Ok(Level::Default),
            "picky" => Ok(Level::Picky),
            _ => Err(clap::Command::new("").error(
                clap::ErrorKind::InvalidValue,
                format!("Could not convert `{}` into either `default` or `picky`", s),
            )),
        }
    }
}

#[cfg(feature = "cli")]
impl clap::ValueEnum for Level {
    fn value_variants<'a>() -> &'a [Self] {
        &[Self::Default, Self::Picky]
    }

    fn to_possible_value<'a>(&self) -> Option<clap::PossibleValue<'a>> {
        match self {
            Self::Default => Some(clap::PossibleValue::new("default")),
            Self::Picky => Some(clap::PossibleValue::new("picky")),
        }
    }
}

#[cfg_attr(feature = "cli", derive(Parser))]
#[derive(Clone, Deserialize, Debug, Default, PartialEq, Eq, Serialize)]
#[serde(rename_all = "camelCase")]
#[non_exhaustive]
/// LanguageTool POST check request.
///
/// The main feature - check a text with LanguageTool for possible style and grammar issues.
///
/// The structure below tries to follow as closely as possible the JSON API described
/// [here](https://languagetool.org/http-api/swagger-ui/#!/default/post_check).
pub struct CheckRequest {
    #[cfg(all(feature = "cli", feature = "annotate"))]
    #[clap(short = 'r', long, takes_value = false)]
    #[serde(skip_serializing)]
    /// If present, raw JSON output will be printed instead of annotated text.
    pub raw: bool,
<<<<<<< HEAD
    #[cfg_attr(feature = "cli", clap(short = 't', long, conflicts_with = "data"))]
=======
    #[cfg(feature = "cli")]
    #[clap(short = 'm', long, takes_value = false)]
    #[serde(skip_serializing)]
    /// If present, more context (i.e., line number and line offset) will be added to response.
    pub more_context: bool,
    #[cfg_attr(feature = "cli", clap(short = 't', long, conflicts_with = "data",))]
    #[serde(skip_serializing_if = "Option::is_none")]
>>>>>>> 8c4139fb
    /// The text to be checked. This or 'data' is required.
    pub text: Option<String>,
    #[cfg_attr(feature = "cli", clap(short = 'd', long, conflicts_with = "text"))]
    #[serde(skip_serializing_if = "Option::is_none")]
    /// The text to be checked, given as a JSON document that specifies what's text and what's markup. This or 'text' is required.
    ///
    /// Markup will be ignored when looking for errors. Example text:
    /// ```html
    /// A <b>test</b>
    /// ```
    /// JSON for the example text:
    /// ```json
    /// {"annotation":[
    ///  {"text": "A "},
    ///  {"markup": "<b>"},
    ///  {"text": "test"},
    ///  {"markup": "</b>"}
    /// ]}
    /// ```
    /// If you have markup that should be interpreted as whitespace, like <p> in HTML, you can have it interpreted like this:
    ///
    /// ```json
    /// {"markup": "<p>", "interpretAs": "\n\n"}
    /// ```
    /// The 'data' feature is not limited to HTML or XML, it can be used for any kind of markup. Entities will need to be expanded in this input.
    pub data: Option<Data>,
    #[cfg_attr(
        feature = "cli",
        clap(
            short = 'l',
            long,
            default_value = "auto",
            validator = is_language_code
        )
    )]
    /// A language code like `en-US`, `de-DE`, `fr`, or `auto` to guess the language automatically (see `preferredVariants` below).
    ///
    /// For languages with variants (English, German, Portuguese) spell checking will only be activated when you specify the variant, e.g. `en-GB` instead of just `en`.
    pub language: String,
    #[cfg_attr(feature = "cli", clap(short = 'u', long, requires = "api-key"))]
    #[serde(skip_serializing_if = "Option::is_none")]
    /// Set to get Premium API access: Your username/email as used to log in at languagetool.org.
    pub username: Option<String>,
    #[cfg_attr(feature = "cli", clap(short = 'k', long, requires = "username"))]
    #[serde(skip_serializing_if = "Option::is_none")]
    /// Set to get Premium API access: [your API key](https://languagetool.org/editor/settings/api)
    pub api_key: Option<String>,
    #[cfg_attr(feature = "cli", clap(long, multiple_values = true))]
    #[serde(skip_serializing_if = "Option::is_none")]
    /// Comma-separated list of dictionaries to include words from; uses special default dictionary if this is unset
    pub dicts: Option<Vec<String>>,
    #[cfg_attr(feature = "cli", clap(long))]
    #[serde(skip_serializing_if = "Option::is_none")]
    /// A language code of the user's native language, enabling false friends checks for some language pairs.
    pub mother_tongue: Option<String>,
    #[cfg_attr(feature = "cli", clap(long, multiple_values = true))]
    #[serde(skip_serializing_if = "Option::is_none")]
    /// Comma-separated list of preferred language variants.
    ///
    /// The language detector used with `language=auto` can detect e.g. English, but it cannot decide whether British English or American English is used. Thus this parameter can be used to specify the preferred variants like `en-GB` and `de-AT`. Only available with `language=auto`. You should set variants for at least German and English, as otherwise the spell checking will not work for those, as no spelling dictionary can be selected for just `en` or `de`.
    pub preferred_variants: Option<Vec<String>>,
    #[cfg_attr(feature = "cli", clap(long, multiple_values = true))]
    #[serde(skip_serializing_if = "Option::is_none")]
    /// IDs of rules to be enabled, comma-separated
    pub enabled_rules: Option<Vec<String>>,
    #[cfg_attr(feature = "cli", clap(long, multiple_values = true))]
    #[serde(skip_serializing_if = "Option::is_none")]
    /// IDs of rules to be disabled, comma-separated
    pub disabled_rules: Option<Vec<String>>,
    #[cfg_attr(feature = "cli", clap(long, multiple_values = true))]
    #[serde(skip_serializing_if = "Option::is_none")]
    /// IDs of categories to be enabled, comma-separated
    pub enabled_categories: Option<Vec<String>>,
    #[cfg_attr(feature = "cli", clap(long, multiple_values = true))]
    #[serde(skip_serializing_if = "Option::is_none")]
    /// IDs of categories to be disabled, comma-separated
    pub disabled_categories: Option<Vec<String>>,
    #[cfg_attr(feature = "cli", clap(long, takes_value = false))]
    #[serde(skip_serializing_if = "is_false")]
    /// If true, only the rules and categories whose IDs are specified with `enabledRules` or `enabledCategories` are enabled.
    pub enabled_only: bool,
    #[cfg_attr(feature = "cli", clap(long, default_value = "default", value_parser = clap::builder::EnumValueParser::<Level>::new()))]
    #[serde(skip_serializing_if = "Level::is_default")]
    /// If set to `picky`, additional rules will be activated, i.e. rules that you might only find useful when checking formal text.
    pub level: Level,
}

#[inline]
fn is_false(b: &bool) -> bool {
    !(*b)
}

impl CheckRequest {
    #[inline]
    /// Create a default check requests that matches default values from CLI options
    pub fn default() -> Self {
        Self {
            language: "auto".to_owned(),
            ..Default::default()
        }
    }

    /// Set the text to be checked and removed potential data field
    pub fn with_text(mut self, text: String) -> Self {
        self.text = Some(text);
        self.data = None;
        self
    }

    /// Set the data to be checked and removed potential text field
    pub fn with_data(mut self, data: Data) -> Self {
        self.data = Some(data);
        self.text = None;
        self
    }

    /// Set the data (obtained from string) to be checked and removed potential text field
    pub fn with_data_str(self, data: &str) -> serde_json::Result<Self> {
        Ok(self.with_data(serde_json::from_str(data)?))
    }

    /// Set the language of the text / data
    pub fn with_language(mut self, language: String) -> Self {
        self.language = language;
        self
    }

    /// Return a copy of the text within the request.
    ///
    /// # Panics
    ///
    /// Panics if both self.text and self.data are None.
    /// Panics if any data annotation does not contain text or markup.
    pub fn get_text(&self) -> String {
        if let Some(ref text) = self.text {
            text.clone()
        } else if let Some(ref data) = self.data {
            let mut text = String::new();
            for da in data.annotation.iter() {
                if let Some(ref t) = da.text {
                    text.push_str(t.as_str());
                } else if let Some(ref t) = da.markup {
                    text.push_str(t.as_str());
                } else {
                    panic!(
                        "request contains some invalid data annotations(s): {:?}",
                        da
                    );
                }
            }
            text
        } else {
            panic!(
                "impossible to retrieve text from request if both data and text fields are None"
            );
        }
    }
}


#[cfg(test)]
mod request_tests {

    use crate::CheckRequest;

    #[test]
    fn test_with_text() {
        let req = CheckRequest::default().with_text("hello".to_string());

        assert_eq!(req.text.unwrap(), "hello".to_string());
        assert!(req.data.is_none());
    }

    #[test]
    fn test_with_data() {
        let req = CheckRequest::default().with_text("hello".to_string());

        assert_eq!(req.text.unwrap(), "hello".to_string());
        assert!(req.data.is_none());
    }
}

/// Reponses

#[allow(clippy::derive_partial_eq_without_eq)]
#[derive(Clone, Debug, PartialEq, Deserialize, Serialize)]
#[non_exhaustive]
/// Detected language from check request.
pub struct DetectedLanguage {
    /// Language code, e.g., `"sk-SK"` for Slovak
    pub code: String,
    #[cfg(feature = "unstable")]
    /// Confidence level, from 0 to 1
    pub confidence: Option<f64>,
    /// Language name, e.g., `"Slovak"`
    pub name: String,
    #[cfg(feature = "unstable")]
    /// Source (file) for the language detection
    pub source: Option<String>,
}

#[derive(Clone, Debug, PartialEq, Deserialize, Serialize)]
#[serde(rename_all = "camelCase")]
#[non_exhaustive]
/// Language information in check response.
pub struct LanguageResponse {
    /// Language code, e.g., `"sk-SK"` for Slovak
    pub code: String,
    /// Detected language from provided request
    pub detected_language: DetectedLanguage,
    /// Language name, e.g., `"Slovak"`
    pub name: String,
}

#[derive(Clone, Debug, Deserialize, PartialEq, Eq, Serialize)]
#[non_exhaustive]
/// Match context in check response.
pub struct Context {
    /// Length of the match
    pub length: usize,
    /// Char index at which the match starts
    pub offset: usize,
    /// Contextual text around the match
    pub text: String,
}

#[cfg(feature = "cli")]
#[derive(Clone, Debug, Deserialize, PartialEq, Eq, Serialize)]
#[non_exhaustive]
/// More context, post-processed in check response.
pub struct MoreContext {
    /// Line number where match occured
    pub line_number: usize,
    /// Char index at which the match starts on the current line
    pub line_offset: usize,
}

#[derive(Clone, Debug, Deserialize, PartialEq, Eq, Serialize)]
#[non_exhaustive]
/// Possible replacement for a given match in check response.
pub struct Replacement {
    /// Possible replacement value
    pub value: String,
}

impl From<String> for Replacement {
    fn from(value: String) -> Self {
        Self { value }
    }
}

impl From<&str> for Replacement {
    fn from(value: &str) -> Self {
        value.to_string().into()
    }
}

#[derive(Clone, Debug, Deserialize, PartialEq, Eq, Serialize)]
#[non_exhaustive]
/// A rule category.
pub struct Category {
    /// Category id
    pub id: String,
    /// Category name
    pub name: String,
}

#[derive(Clone, Debug, Deserialize, PartialEq, Eq, Serialize)]
#[non_exhaustive]
/// A possible url of a rule in a check response.
pub struct Url {
    /// Url value
    pub value: String,
}

#[derive(Clone, PartialEq, Eq, Debug, Deserialize, Serialize)]
#[serde(rename_all = "camelCase")]
#[non_exhaustive]
/// The rule that was not satisfied in a given match.
pub struct Rule {
    /// Rule category
    pub category: Category,
    /// Rule description
    pub description: String,
    /// Rule id
    pub id: String,
    #[cfg(feature = "unstable")]
    /// Indicate if the rule is from the premium API
    pub is_premium: Option<bool>,
    /// Issue type
    pub issue_type: String,
    #[cfg(feature = "unstable")]
    /// Rule source file
    pub source_file: Option<String>,
    /// Rule sub id
    pub sub_id: Option<String>,
    /// Rule list of urls
    pub urls: Option<Vec<Url>>,
}

#[derive(PartialEq, Eq, Clone, Debug, Deserialize, Serialize)]
#[serde(rename_all = "camelCase")]
#[non_exhaustive]
/// Type of a given match.
pub struct Type {
    /// Type name
    pub type_name: String,
}

#[derive(PartialEq, Eq, Clone, Debug, Deserialize, Serialize)]
#[serde(rename_all = "camelCase")]
#[non_exhaustive]
/// Grammatical error match.
pub struct Match {
    /// Match context
    pub context: Context,
    #[cfg(feature = "unstable")]
    /// Unknown: please fill a [PR](https://github.com/jeertmans/languagetool-rust/pulls) of your
    /// know that this attribute is used for
    pub context_for_sure_match: isize,
    #[cfg(feature = "unstable")]
    /// Unknown: please fill a [PR](https://github.com/jeertmans/languagetool-rust/pulls) of your
    /// know that this attribute is used for
    pub ignore_for_incomplete_sentence: bool,
    /// Match length
    pub length: usize,
    /// Error message
    pub message: String,
    #[cfg(feature = "cli")]
    #[serde(skip_serializing_if = "Option::is_none")]
    /// More context to match, post-processed using original text
    pub more_context: Option<MoreContext>,
    /// Char index at which the match start
    pub offset: usize,
    /// List of possible replacements (if applies)
    pub replacements: Vec<Replacement>,
    /// Match rule that was not satisfied
    pub rule: Rule,
    /// Sentence in which the error was found
    pub sentence: String,
    /// Short message about the error
    pub short_message: String,
    #[cfg(feature = "unstable")]
    #[serde(rename = "type")]
    /// Match type
    pub type_: Type,
}

#[derive(Clone, PartialEq, Eq, Debug, Deserialize, Serialize)]
#[serde(rename_all = "camelCase")]
#[non_exhaustive]
/// LanguageTool software details.
pub struct Software {
    /// LanguageTool API version
    pub api_version: usize,
    /// Some information about build date
    pub build_date: String,
    /// Name (should be `"LanguageTool"`)
    pub name: String,
    /// Tell whether the server uses premium API or not
    pub premium: bool,
    #[cfg(feature = "unstable")]
    /// Sentence that indicates if using premium API would find more errors
    pub premium_hint: Option<String>,
    /// Unknown: please fill a [PR](https://github.com/jeertmans/languagetool-rust/pulls) of your
    /// know that this attribute is used for
    pub status: String,
    /// LanguageTool version
    pub version: String,
}

#[derive(Clone, PartialEq, Eq, Debug, Deserialize, Serialize)]
#[serde(rename_all = "camelCase")]
#[non_exhaustive]
/// Warnings about check response.
pub struct Warnings {
    /// Indicate if results are incomplete
    pub incomplete_results: bool,
}

#[derive(Clone, PartialEq, Debug, Deserialize, Serialize)]
#[serde(rename_all = "camelCase")]
#[non_exhaustive]
/// LanguageTool POST check response.
pub struct CheckResponse {
    /// Language information
    pub language: LanguageResponse,
    /// List of error matches
    pub matches: Vec<Match>,
    #[cfg(feature = "unstable")]
    /// Ranges ([start, end]) of sentences
    pub sentence_ranges: Option<Vec<[usize; 2]>>,
    /// LanguageTool software information
    pub software: Software,
    #[cfg(feature = "unstable")]
    /// Possible warnings
    pub warnings: Option<Warnings>,
}

impl CheckResponse {
    /// Return an iterator over matches.
    pub fn iter_matches(&self) -> std::slice::Iter<'_, Match> {
        self.matches.iter()
    }

    /// Return an iterator over mutable matches.
    pub fn iter_matches_mut(&mut self) -> std::slice::IterMut<'_, Match> {
        self.matches.iter_mut()
    }
}

#[derive(Debug, Clone, PartialEq)]
/// Check response with additional context.
///
/// This structure exists to keep a link between a check response
/// and the original text that was checked.
pub struct CheckResponseWithContext {
    /// Original text that was checked by LT
    pub text: String,
    /// Check response
    pub response: CheckResponse,
    /// Text's length
    pub text_length: usize,
}

impl CheckResponseWithContext {
    /// Bind a check response with its original text.
    pub fn new(text: String, response: CheckResponse) -> Self {
        let text_length = text.chars().count();
        Self {
            text,
            response,
            text_length,
        }
    }

    /// Return an iterator over matches.
    pub fn iter_matches(&self) -> std::slice::Iter<'_, Match> {
        self.response.iter_matches()
    }

    /// Return an iterator over mutable matches.
    pub fn iter_matches_mut(&mut self) -> std::slice::IterMut<'_, Match> {
        self.response.iter_matches_mut()
    }

    /// Return an iterator over matches and correspondig line number and line offset.
    pub fn iter_match_positions(&self) -> MatchPositions<'_, std::slice::Iter<'_, Match>> {
        self.into()
    }

    /// Append a check response to the current while
    /// adjusting the matches' offsets.
    ///
    /// This is especially useful when a text was split in multiple requests.
    pub fn append(mut self, mut other: Self) -> Self {
        let offset = self.text_length;
        for m in other.iter_matches_mut() {
            m.offset += offset;
        }

        #[cfg(feature = "unstable")]
        if let Some(ref mut sr_other) = other.response.sentence_ranges {
            match self.response.sentence_ranges {
                Some(ref mut sr_self) => {
                    sr_self.append(sr_other);
                }
                None => {
                    std::mem::swap(
                        &mut self.response.sentence_ranges,
                        &mut other.response.sentence_ranges,
                    );
                }
            }
        }

        self.response.matches.append(&mut other.response.matches);
        self.text.push_str(other.text.as_str());
        self.text_length += other.text_length;
        self
    }
}

#[cfg(feature = "cli")]
impl From<CheckResponseWithContext> for CheckResponse {
    #[allow(clippy::needless_borrow)]
    fn from(mut resp: CheckResponseWithContext) -> Self {
        let iter: MatchPositions<'_, std::slice::IterMut<'_, Match>> = (&mut resp).into();

        for (line_number, line_offset, m) in iter {
            m.more_context = Some(MoreContext {
                line_number,
                line_offset,
            });
        }
        resp.response
    }
}

/// Iterator over matches and their corresponding line number and line offset.
#[derive(Clone, Debug)]
pub struct MatchPositions<'source, T> {
    text_chars: std::str::Chars<'source>,
    matches: T,
    line_number: usize,
    line_offset: usize,
    offset: usize,
}

impl<'source> From<&'source CheckResponseWithContext>
    for MatchPositions<'source, std::slice::Iter<'source, Match>>
{
    fn from(response: &'source CheckResponseWithContext) -> Self {
        MatchPositions {
            text_chars: response.text.chars(),
            matches: response.iter_matches(),
            line_number: 1,
            line_offset: 0,
            offset: 0,
        }
    }
}

impl<'source> From<&'source mut CheckResponseWithContext>
    for MatchPositions<'source, std::slice::IterMut<'source, Match>>
{
    fn from(response: &'source mut CheckResponseWithContext) -> Self {
        MatchPositions {
            text_chars: response.text.chars(),
            matches: response.response.iter_matches_mut(),
            line_number: 1,
            line_offset: 0,
            offset: 0,
        }
    }
}

impl<'source, T> MatchPositions<'source, T> {
    /// Set the line number to a give value.
    ///
    /// By default, the first line number is 1.
    pub fn set_line_number(mut self, line_number: usize) -> Self {
        self.line_number = line_number;
        self
    }

    fn update_line_number_and_offset(&mut self, m: &Match) {
        // TODO: check cases where newline is actually '\r\n' (Windows platforms)
        let n = m.offset - self.offset;
        for _ in 0..n {
            match self.text_chars.next() {
                    Some('\n') => {
                        self.line_number += 1;
                        self.line_offset = 0;
                    }
                    None => panic!("text is shorter than expected, are you sure this text was the one used for the check request?"),
                    _ => self.line_offset += 1,
                }
        }
        self.offset = m.offset;
    }
}

impl<'source> Iterator for MatchPositions<'source, std::slice::Iter<'source, Match>> {
    type Item = (usize, usize, &'source Match);

    fn next(&mut self) -> Option<Self::Item> {
        if let Some(m) = self.matches.next() {
            self.update_line_number_and_offset(m);
            Some((self.line_number, self.line_offset, m))
        } else {
            None
        }
    }
}

impl<'source> Iterator for MatchPositions<'source, std::slice::IterMut<'source, Match>> {
    type Item = (usize, usize, &'source mut Match);

    fn next(&mut self) -> Option<Self::Item> {
        if let Some(m) = self.matches.next() {
            self.update_line_number_and_offset(m);
            Some((self.line_number, self.line_offset, m))
        } else {
            None
        }
    }
}

#[cfg(test)]
mod tests {

    use crate::check::{Data, DataAnnotation};

    #[derive(Debug)]
    enum Token<'source> {
        Text(&'source str),
        Skip(&'source str),
    }

    #[derive(Debug, Clone)]
    struct ParseTokenError;

    impl<'source> From<&'source str> for Token<'source> {
        fn from(s: &'source str) -> Self {
            if s.chars().all(|c| c.is_ascii_alphabetic()) {
                Token::Text(s)
            } else {
                Token::Skip(s)
            }
        }
    }

    impl<'source> From<Token<'source>> for DataAnnotation {
        fn from(token: Token<'source>) -> Self {
            match token {
                Token::Text(s) => DataAnnotation::new_text(s.to_string()),
                Token::Skip(s) => DataAnnotation::new_markup(s.to_string()),
            }
        }
    }

    #[test]
    fn test_data_annotation() {
        let words: Vec<&str> = "My name is Q34XY".split(' ').collect();
        let data: Data = words.iter().map(|w| Token::from(*w)).collect();

        let expected_data = Data {
            annotation: vec![
                DataAnnotation::new_text("My".to_string()),
                DataAnnotation::new_text("name".to_string()),
                DataAnnotation::new_text("is".to_string()),
                DataAnnotation::new_markup("Q34XY".to_string()),
            ],
        };

        assert_eq!(data, expected_data);
    }
}<|MERGE_RESOLUTION|>--- conflicted
+++ resolved
@@ -281,9 +281,6 @@
     #[serde(skip_serializing)]
     /// If present, raw JSON output will be printed instead of annotated text.
     pub raw: bool,
-<<<<<<< HEAD
-    #[cfg_attr(feature = "cli", clap(short = 't', long, conflicts_with = "data"))]
-=======
     #[cfg(feature = "cli")]
     #[clap(short = 'm', long, takes_value = false)]
     #[serde(skip_serializing)]
@@ -291,7 +288,6 @@
     pub more_context: bool,
     #[cfg_attr(feature = "cli", clap(short = 't', long, conflicts_with = "data",))]
     #[serde(skip_serializing_if = "Option::is_none")]
->>>>>>> 8c4139fb
     /// The text to be checked. This or 'data' is required.
     pub text: Option<String>,
     #[cfg_attr(feature = "cli", clap(short = 'd', long, conflicts_with = "text"))]
